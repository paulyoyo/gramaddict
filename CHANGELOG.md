--- conflicted
+++ resolved
@@ -1,19 +1,4 @@
 # Changelog
-<<<<<<< HEAD
-##3.2.10 (2024-02-28) pre-release
-### New Features
-- 'kill-atx-agent: bool' argument to stop the atx-agent after the bot has finished
-- 'restart-atx-agent: bool' argument to restart the atx-agent before the bot starts
-note: these arguments should help to avoid the problem of the bot stuck on starting the atx-agent
-- OCR recognition for owner obj that doesn't have a text or a description
-note: some nicknames are not correctly recognized, for example 'nick.name____' is recognized as 'nick.name'
-### Fix
-- correctly recognize if a post is sponsored in the feed
-### Improvements
-- improved telegram reports plugin
-### Others
-- add pytest for telegram reports plugin
-=======
 ## 3.2.10 (2024-03-09)
 ### Fix
 - account selecting
@@ -22,7 +7,6 @@
 ### Others
 - test for load and clean txt file
 
->>>>>>> 9e483bb3
 ## 3.2.9 (2024-02-10)
 ### Fix
 - remove pandas as dependency for telegram reports
