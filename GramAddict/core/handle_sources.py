import logging
import os
from datetime import timedelta
from functools import partial
from os import path

from atomicwrites import atomic_write
from colorama import Fore

from GramAddict.core.device_facade import Direction, Timeout
from GramAddict.core.navigation import (
    nav_to_blogger,
    nav_to_feed,
    nav_to_hashtag_or_place,
    nav_to_post_likers,
)
from GramAddict.core.resources import ClassName
from GramAddict.core.storage import FollowingStatus
from GramAddict.core.utils import get_value, random_choice, random_sleep
from GramAddict.core.views import (
    FollowingView,
    LikeMode,
    OpenedPostView,
    Owner,
    PostsViewList,
    ProfileView,
    SwipeTo,
    TabBarView,
    UniversalActions,
    case_insensitive_re,
)

logger = logging.getLogger(__name__)


def interact(
    storage,
    is_follow_limit_reached,
    username,
    interaction,
    device,
    session_state,
    current_job,
    on_interaction,
):
    can_follow = False
    if is_follow_limit_reached is not None:
        can_follow = not is_follow_limit_reached() and storage.get_following_status(
            username
        ) in [FollowingStatus.NONE, FollowingStatus.NOT_IN_LIST]

    (
        interaction_succeed,
        followed,
        scraped,
        pm_sent,
        number_of_liked,
        number_of_watched,
        number_of_comments,
    ) = interaction(device, username=username, can_follow=can_follow)

    add_interacted_user = partial(
        storage.add_interacted_user,
        session_id=session_state.id,
        job_name=current_job,
        target=username,
    )

    add_interacted_user(
        username,
        followed=followed,
        scraped=scraped,
        liked=number_of_liked,
        watched=number_of_watched,
        commented=number_of_comments,
        pm_sent=pm_sent,
    )
    return on_interaction(
        succeed=interaction_succeed,
        followed=followed,
        scraped=scraped,
    )


<<<<<<< HEAD
def random_choice(interact_percentage):
    from random import randint

    random_number = randint(1, 100)
    return interact_percentage >= random_number


=======
>>>>>>> d519f2f4
def handle_blogger(
    self,
    device,
    session_state,
    blogger,
    current_job,
    storage,
    profile_filter,
    on_interaction,
    interaction,
    is_follow_limit_reached,
):
    if not nav_to_blogger(device, blogger, session_state.my_username):
        return
    can_interact = False
    if storage.is_user_in_blacklist(blogger):
        logger.info(f"@{blogger} is in blacklist. Skip.")
    else:
        interacted, interacted_when = storage.check_user_was_interacted(blogger)
        if interacted:
            interact_after = timedelta(hours=float(self.args.can_reinteract_after))
            can_reinteract = storage.can_be_reinteract(interacted_when, interact_after)
            logger.info(
                f"@{blogger}: already interacted on {interacted_when:%Y/%m/%d %H:%M:%S}. {'Interacting again now' if can_reinteract else 'Skip'}."
            )
            if can_reinteract:
                can_interact = True
        else:
            can_interact = True

    if can_interact:
        logger.info(
            f"@{blogger}: interact",
            extra={"color": f"{Fore.YELLOW}"},
        )
        if not interact(
            storage,
            is_follow_limit_reached,
            blogger,
            interaction,
            device,
            session_state,
            current_job,
            on_interaction,
        ):
            return


def handle_blogger_from_file(
    self,
    device,
    current_filename,
    current_job,
    storage,
    on_interaction,
    interaction,
    is_follow_limit_reached,
):
    need_to_refresh = True
    on_following_list = False
    limit_reached = False
    if path.isfile(current_filename):
        with open(current_filename, "r", encoding="utf-8") as f:
            usernames = [line.replace(" ", "") for line in f if line != "\n"]
        logger.info(f"In this file there are {len(usernames)} entries.")
        not_found = []
        try:
            for line, username_raw in enumerate(usernames, start=1):
                username = username_raw.strip()
                can_interact = False
                if current_job == "unfollow-from-file":
                    unfollowed = do_unfollow_from_list(
                        device, username, on_following_list
                    )
                    on_following_list = True
                    if unfollowed:
                        storage.add_interacted_user(
                            username, self.session_state.id, unfollowed=True
                        )
                        self.session_state.totalUnfollowed += 1
                        limit_reached = self.session_state.check_limit(
                            self.args, limit_type=self.session_state.Limit.UNFOLLOWS
                        )
                    else:
                        not_found.append(username_raw)
                    if limit_reached:
                        logger.info("Unfollows limit reached.")
                        break
                else:
                    if storage.is_user_in_blacklist(username):
                        logger.info(f"@{username} is in blacklist. Skip.")
                    else:
                        (
                            interacted,
                            interacted_when,
                        ) = storage.check_user_was_interacted(username)
                        if interacted:
                            interact_after = timedelta(
                                hours=float(self.args.can_reinteract_after)
                            )
                            can_reinteract = storage.can_be_reinteract(
                                interacted_when, interact_after
                            )
                            logger.info(
                                f"@{username}: already interacted on {interacted_when:%Y/%m/%d %H:%M:%S}. {'Interacting again now' if can_reinteract else 'Skip'}."
                            )
                            if can_reinteract:
                                can_interact = True
                        else:
                            can_interact = True

                    if not can_interact:
                        continue
                    if need_to_refresh:
                        search_view = TabBarView(device).navigateToSearch()
                    profile_view = search_view.navigateToUsername(username, True)
                    need_to_refresh = False
                    if not profile_view:
                        not_found.append(username_raw)
                        continue

                    if not interact(
                        storage,
                        is_follow_limit_reached,
                        username,
                        interaction,
                        device,
                        self.session_state,
                        current_job,
                        on_interaction,
                    ):
                        return
                    device.back()
        finally:
            if not_found:
                with open(
                    f"{os.path.splitext(current_filename)[0]}_not_found.txt",
                    mode="a+",
                    encoding="utf-8",
                ) as f:
                    f.writelines(not_found)
            if self.args.delete_interacted_users:
                with atomic_write(
                    current_filename, overwrite=True, encoding="utf-8"
                ) as f:
                    f.writelines(usernames[line:])
    else:
        logger.warning(
            f"File {current_filename} not found. You have to specify the right relative path from this point: {os.getcwd()}"
        )
        return

    logger.info(f"Interact with users in {current_filename} completed.")
    device.back()


def do_unfollow_from_list(device, username, on_following_list):
    if not on_following_list:
        ProfileView(device)._click_on_avatar()
        if ProfileView(device).navigateToFollowing() and UniversalActions(
            device
        ).search_text(username):
            return FollowingView(device).do_unfollow_from_list(username)
    else:
        if username is not None:
            UniversalActions(device).search_text(username)
        return FollowingView(device).do_unfollow_from_list(username)


def handle_likers(
    self,
    device,
    session_state,
    target,
    current_job,
    storage,
    profile_filter,
    posts_end_detector,
    on_interaction,
    interaction,
    is_follow_limit_reached,
):
    if (
        current_job == "blogger-post-likers"
        and not nav_to_post_likers(device, target, session_state.my_username)
        or current_job != "blogger-post-likers"
        and not nav_to_hashtag_or_place(device, target, current_job)
    ):
        return False
    post_description = ""
    nr_same_post = 0
    nr_same_posts_max = 3
    while True:
        flag, post_description, _, _, _ = PostsViewList(device)._check_if_last_post(
            post_description, current_job
        )
        has_likers, number_of_likers = PostsViewList(device)._find_likers_container()
        if flag:
            nr_same_post += 1
            logger.info(f"Warning: {nr_same_post}/{nr_same_posts_max} repeated posts.")
            if nr_same_post == nr_same_posts_max:
                logger.info(
                    f"Scrolled through {nr_same_posts_max} posts with same description and author. Finish.",
                    extra={"color": f"{Fore.CYAN}"},
                )
                break
        else:
            nr_same_post = 0

        if (
            has_likers
            and profile_filter.is_num_likers_in_range(number_of_likers)
            and number_of_likers != 1
        ):
            PostsViewList(device).open_likers_container()
        else:
            PostsViewList(device).swipe_to_fit_posts(SwipeTo.NEXT_POST)
            continue

        posts_end_detector.notify_new_page()

        likes_list_view = OpenedPostView(device)._getListViewLikers()
        if likes_list_view is None:
            return
        prev_screen_iterated_likers = []

        while True:
            logger.info("Iterate over visible likers.")
            screen_iterated_likers = []
            opened = False
            user_container = OpenedPostView(device)._getUserContainer()
            if user_container is None:
                return
            try:
                for item in OpenedPostView(device)._getUserContainer():
                    element_opened = False
                    username_view = OpenedPostView(device)._getUserName(item)
                    if not username_view.exists(Timeout.MEDIUM):
                        logger.info(
                            "Next item not found: probably reached end of the screen.",
                            extra={"color": f"{Fore.GREEN}"},
                        )
                        break

                    username = username_view.get_text()
                    screen_iterated_likers.append(username)
                    posts_end_detector.notify_username_iterated(username)
                    can_interact = False
                    if storage.is_user_in_blacklist(username):
                        logger.info(f"@{username} is in blacklist. Skip.")
                    else:
                        (
                            interacted,
                            interacted_when,
                        ) = storage.check_user_was_interacted(username)
                        if interacted:
                            interact_after = timedelta(
                                hours=float(self.args.can_reinteract_after)
                            )
                            can_reinteract = storage.can_be_reinteract(
                                interacted_when, interact_after
                            )
                            logger.info(
                                f"@{username}: already interacted on {interacted_when:%Y/%m/%d %H:%M:%S}. {'Interacting again now' if can_reinteract else 'Skip'}."
                            )
                            if can_reinteract:
                                can_interact = True
                        else:
                            can_interact = True

                    if can_interact:
                        logger.info(
                            f"@{username}: interact",
                            extra={"color": f"{Fore.YELLOW}"},
                        )
                        element_opened = username_view.click_retry()

                        if element_opened and not interact(
                            storage,
                            is_follow_limit_reached,
                            username,
                            interaction,
                            device,
                            session_state,
                            current_job,
                            on_interaction,
                        ):
                            return
                    if element_opened:
                        opened = True
                        logger.info("Back to likers list.")
                        device.back()

            except IndexError:
                logger.info(
                    "Cannot get next item: probably reached end of the screen.",
                    extra={"color": f"{Fore.GREEN}"},
                )
                break
            go_back = False
            if screen_iterated_likers == prev_screen_iterated_likers:
                logger.info(
                    "Iterated exactly the same likers twice.",
                    extra={"color": f"{Fore.GREEN}"},
                )
                go_back = True
            if go_back:
                prev_screen_iterated_likers.clear()
                prev_screen_iterated_likers += screen_iterated_likers
                logger.info(
                    f"Back to {target}'s posts list.",
                    extra={"color": f"{Fore.GREEN}"},
                )
                device.back()
                logger.info("Going to the next post.")
                PostsViewList(device).swipe_to_fit_posts(SwipeTo.NEXT_POST)
                break
            if posts_end_detector.is_fling_limit_reached():
                logger.info(
                    "Reached fling limit. Fling to see other likers.",
                    extra={"color": f"{Fore.GREEN}"},
                )
                likes_list_view.fling(Direction.DOWN)
            else:
                logger.info(
                    "Scroll to see other likers.",
                    extra={"color": f"{Fore.GREEN}"},
                )
                likes_list_view.scroll(Direction.DOWN)

            prev_screen_iterated_likers.clear()
            prev_screen_iterated_likers += screen_iterated_likers
            if posts_end_detector.is_the_end():
                device.back()
                PostsViewList(device).swipe_to_fit_posts(SwipeTo.NEXT_POST)
                break
            if not opened:
                logger.info(
                    "All likers skipped.",
                    extra={"color": f"{Fore.GREEN}"},
                )
                posts_end_detector.notify_skipped_all()
                if posts_end_detector.is_skipped_limit_reached():
                    posts_end_detector.reset_skipped_all()
                    return


def handle_posts(
    self,
    device,
    session_state,
    target,
    current_job,
    storage,
    profile_filter,
    on_interaction,
    interaction,
    is_follow_limit_reached,
    interact_percentage,
    scraping_file,
):
    skipped_posts_limit = get_value(
        self.args.skipped_posts_limit,
        "Skipped post limit: {}",
        5,
    )
    if current_job == "feed":
        nav_to_feed(device)
        count_feed_limit = get_value(
            self.args.feed,
            "Feed interact count: {}",
            10,
        )
        count = 0
        PostsViewList(device)._refresh_feed()
    elif not nav_to_hashtag_or_place(device, target, current_job):
        return

    post_description = ""
    nr_same_post = 0
    nr_same_posts_max = 3
    nr_consecutive_already_interacted = 0
    while True:
        flag, post_description, username, is_ad, is_hashtag = PostsViewList(
            device
        )._check_if_last_post(post_description, current_job)
        has_likers, number_of_likers = PostsViewList(device)._find_likers_container()
<<<<<<< HEAD
        if not is_ad and not is_hashtag:
=======
        already_liked, _ = OpenedPostView(device)._is_post_liked()
        if not (is_ad or is_hashtag):
>>>>>>> d519f2f4
            if flag:
                nr_same_post += 1
                logger.info(
                    f"Warning: {nr_same_post}/{nr_same_posts_max} repeated posts."
                )
                if nr_same_post == nr_same_posts_max:
                    logger.info(
                        f"Scrolled through {nr_same_posts_max} posts with same description and author. Finish."
                    )
                    break
            else:
                nr_same_post = 0
            if already_liked:
                logger.info(
                    "Post already liked, SKIP.", extra={"color": f"{Fore.CYAN}"}
                )
            elif random_choice(interact_percentage):
                can_interact = False
                if storage.is_user_in_blacklist(username):
                    logger.info(f"@{username} is in blacklist. Skip.")
                else:
                    likes_in_range = profile_filter.is_num_likers_in_range(
                        number_of_likers
                    )
                    if current_job != "feed":
                        interacted, interacted_when = storage.check_user_was_interacted(
                            username
                        )
                        if interacted:
                            interact_after = timedelta(
                                hours=float(self.args.can_reinteract_after)
                            )
                            can_reinteract = storage.can_be_reinteract(
                                interacted_when, interact_after
                            )
                            logger.info(
                                f"@{username}: already interacted on {interacted_when:%Y/%m/%d %H:%M:%S}. {'Interacting again now' if can_reinteract else 'Skip'}."
                            )
                            if can_reinteract:
                                can_interact = True
                                nr_consecutive_already_interacted = 0
                            else:
                                nr_consecutive_already_interacted += 1
                        else:
                            can_interact = True
                            nr_consecutive_already_interacted = 0
                    else:
                        can_interact = True
                if nr_consecutive_already_interacted == skipped_posts_limit:
                    logger.info(
                        f"Reached the limit of already interacted {skipped_posts_limit}. Goin to the next source/job!"
                    )
                    return
                if can_interact and (likes_in_range or not has_likers):
                    logger.info(
                        f"@{username}: interact", extra={"color": f"{Fore.YELLOW}"}
                    )
                    if scraping_file is None:
                        OpenedPostView(device).start_video()
                        PostsViewList(device)._like_in_post_view(LikeMode.DOUBLE_CLICK)
                        UniversalActions.detect_block(device)
                        if not PostsViewList(device)._check_if_liked():
                            PostsViewList(device)._like_in_post_view(
                                LikeMode.SINGLE_CLICK
                            )
                            UniversalActions.detect_block(device)
                        session_state.totalLikes += 1
                        if current_job == "feed":
                            count += 1
                            logger.info(
                                f"Interacted feed bloggers: {count}/{count_feed_limit}"
                            )
                            if count >= count_feed_limit:
                                logger.info(
                                    f"Interacted {count} bloggers in feed, finish."
                                )
                                TabBarView(device).navigateToProfile()
                                return
                    if current_job != "feed":
                        opened, _, _ = PostsViewList(device)._post_owner(
                            current_job, Owner.OPEN, username
                        )
                        if opened:
                            if not interact(
                                storage,
                                is_follow_limit_reached,
                                username,
                                interaction,
                                device,
                                session_state,
                                current_job,
                                on_interaction,
                            ):
                                return
                            device.back()

        PostsViewList(device).swipe_to_fit_posts(SwipeTo.HALF_PHOTO)
        PostsViewList(device).swipe_to_fit_posts(SwipeTo.NEXT_POST)


def handle_followers(
    self,
    device,
    session_state,
    username,
    current_job,
    storage,
    on_interaction,
    interaction,
    is_follow_limit_reached,
    scroll_end_detector,
):
    is_myself = username == session_state.my_username
    if not nav_to_blogger(device, username, current_job):
        return

    def scroll_to_bottom(self, device):
        logger.info("Scroll to bottom.")

        def is_end_reached():
            see_all_button = device.find(
                resourceId=self.ResourceID.SEE_ALL_BUTTON,
                className=ClassName.TEXT_VIEW,
            )
            return see_all_button.exists()

        list_view = device.find(
            resourceId=self.ResourceID.LIST, className=ClassName.LIST_VIEW
        )
        while not is_end_reached():
            list_view.fling(Direction.DOWN)

        logger.info("Scroll back to the first follower.")

        def is_at_least_one_follower():
            follower = device.find(
                resourceId=self.ResourceID.FOLLOW_LIST_CONTAINER,
                className=ClassName.LINEAR_LAYOUT,
            )
            return follower.exists()

        while not is_at_least_one_follower():
            list_view.scroll(Direction.UP)

        if is_myself:
            scroll_to_bottom(device)

    iterate_over_followers(
        self,
        device,
        interaction,
        is_follow_limit_reached,
        storage,
        on_interaction,
        is_myself,
        scroll_end_detector,
        session_state,
        current_job,
        username,
    )


def iterate_over_followers(
    self,
    device,
    interaction,
    is_follow_limit_reached,
    storage,
    on_interaction,
    is_myself,
    scroll_end_detector,
    session_state,
    current_job,
    target,
):
    device.find(
        resourceId=self.ResourceID.FOLLOW_LIST_CONTAINER,
        className=ClassName.LINEAR_LAYOUT,
    ).wait(Timeout.LONG)

    def scrolled_to_top():
        row_search = device.find(
            resourceId=self.ResourceID.ROW_SEARCH_EDIT_TEXT,
            className=ClassName.EDIT_TEXT,
        )
        return row_search.exists()

    while True:
        logger.info("Iterate over visible followers.")
        screen_iterated_followers = []
        screen_skipped_followers_count = 0
        scroll_end_detector.notify_new_page()

        try:
            for item in device.find(
                resourceId=self.ResourceID.FOLLOW_LIST_CONTAINER,
                className=ClassName.LINEAR_LAYOUT,
            ):
                element_opened = False
                user_info_view = item.child(index=1)
                user_name_view = user_info_view.child(index=0).child()
                if not user_name_view.exists():
                    logger.info(
                        "Next item not found: probably reached end of the screen.",
                        extra={"color": f"{Fore.GREEN}"},
                    )
                    break

                username = user_name_view.get_text()
                screen_iterated_followers.append(username)
                scroll_end_detector.notify_username_iterated(username)

                can_interact = False
                if storage.is_user_in_blacklist(username):
                    logger.info(f"@{username} is in blacklist. Skip.")
                else:
                    interacted, interacted_when = storage.check_user_was_interacted(
                        username
                    )
                    if interacted:
                        interact_after = timedelta(
                            hours=float(self.args.can_reinteract_after)
                        )
                        can_reinteract = storage.can_be_reinteract(
                            interacted_when, interact_after
                        )
                        logger.info(
                            f"@{username}: already interacted on {interacted_when:%Y/%m/%d %H:%M:%S}. {'Interacting again now' if can_reinteract else 'Skip'}."
                        )
                        if can_reinteract:
                            can_interact = True
                        else:
                            screen_skipped_followers_count += 1
                    else:
                        can_interact = True

                if can_interact:
                    logger.info(
                        f"@{username}: interact", extra={"color": f"{Fore.YELLOW}"}
                    )
                    element_opened = user_name_view.click_retry()

                    if element_opened:
                        if not interact(
                            storage,
                            is_follow_limit_reached,
                            username,
                            interaction,
                            device,
                            session_state,
                            current_job,
                            on_interaction,
                        ):
                            return
                    if element_opened:
                        logger.info("Back to followers list")
                        device.back()

        except IndexError:
            logger.info(
                "Cannot get next item: probably reached end of the screen.",
                extra={"color": f"{Fore.GREEN}"},
            )

        if is_myself and scrolled_to_top():
            logger.info("Scrolled to top, finish.", extra={"color": f"{Fore.GREEN}"})
            return
        elif len(screen_iterated_followers) > 0:
            load_more_button = device.find(
                resourceId=self.ResourceID.ROW_LOAD_MORE_BUTTON
            )
            load_more_button_exists = load_more_button.exists()

            if scroll_end_detector.is_the_end():
                return

            need_swipe = screen_skipped_followers_count == len(
                screen_iterated_followers
            )
            list_view = device.find(
                resourceId=self.ResourceID.LIST, className=ClassName.LIST_VIEW
            )
            if not list_view.exists():
                logger.error(
                    "Cannot find the list of followers. Trying to press back again."
                )
                device.back()
                list_view = device.find(
                    resourceId=self.ResourceID.LIST,
                    className=ClassName.LIST_VIEW,
                )

            if is_myself:
                logger.info("Need to scroll now", extra={"color": f"{Fore.GREEN}"})
                list_view.scroll(Direction.UP)
            else:
                pressed_retry = False
                if load_more_button_exists:
                    retry_button = load_more_button.child(
                        className=ClassName.IMAGE_VIEW,
                        descriptionMatches=case_insensitive_re("Retry"),
                    )
                    if retry_button.exists():
                        random_sleep()
                        """It exist but can disappear without pressing on it"""
                        if retry_button.exists():
                            logger.info('Press "Load" button and wait few seconds.')
                            retry_button.click_retry()
                            random_sleep(5, 10, modulable=False)
                            pressed_retry = True

                if need_swipe and not pressed_retry:
                    scroll_end_detector.notify_skipped_all()
                    if scroll_end_detector.is_skipped_limit_reached():
                        return
                    if scroll_end_detector.is_fling_limit_reached():
                        logger.info(
                            "Limit of all followers skipped reached, let's fling.",
                            extra={"color": f"{Fore.GREEN}"},
                        )
                        list_view.fling(Direction.DOWN)
                    else:
                        logger.info(
                            "All followers skipped, let's scroll.",
                            extra={"color": f"{Fore.GREEN}"},
                        )
                        list_view.scroll(Direction.DOWN)
                else:
                    logger.info("Need to scroll now", extra={"color": f"{Fore.GREEN}"})
                    list_view.scroll(Direction.DOWN)
        else:
            logger.info(
                "No followers were iterated, finish.",
                extra={"color": f"{Fore.GREEN}"},
            )
            return<|MERGE_RESOLUTION|>--- conflicted
+++ resolved
@@ -82,16 +82,6 @@
     )
 
 
-<<<<<<< HEAD
-def random_choice(interact_percentage):
-    from random import randint
-
-    random_number = randint(1, 100)
-    return interact_percentage >= random_number
-
-
-=======
->>>>>>> d519f2f4
 def handle_blogger(
     self,
     device,
@@ -479,12 +469,8 @@
             device
         )._check_if_last_post(post_description, current_job)
         has_likers, number_of_likers = PostsViewList(device)._find_likers_container()
-<<<<<<< HEAD
-        if not is_ad and not is_hashtag:
-=======
         already_liked, _ = OpenedPostView(device)._is_post_liked()
         if not (is_ad or is_hashtag):
->>>>>>> d519f2f4
             if flag:
                 nr_same_post += 1
                 logger.info(
