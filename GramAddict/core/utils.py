--- conflicted
+++ resolved
@@ -233,14 +233,6 @@
     nl = "\n"
     FastInputIME = "com.github.uiautomator/.FastInputIME"
     logger.info("Open Instagram app.")
-<<<<<<< HEAD
-    if not open_app(device, app_id):
-        logger.error(
-            "Unable to open Instagram. Are you sure you have Instagram installed and not something else? In that case please check app_id in config file."
-        )
-        return False
-    logger.info("Ready for botting!🤫", extra={"color": f"{Style.BRIGHT}{Fore.GREEN}"})
-=======
     cmd = (
         "adb"
         + ("" if configs.device_id is None else " -s " + configs.device_id)
@@ -273,7 +265,6 @@
 
     logger.info("Ready for botting!🤫", extra={"color": f"{Style.BRIGHT}{Fore.GREEN}"})
 
->>>>>>> d519f2f4
     random_sleep()
     if close_apps:
         logger.info("Close all the other apps, to avoid interferences...")
@@ -331,20 +322,6 @@
 
 
 def pre_post_script(path: str, pre: bool = True):
-<<<<<<< HEAD
-    if path is None:
-        return
-    if os.path.isfile(path):
-        logger.info(f"Running '{path}' as {'pre' if pre else 'post'} script.")
-        try:
-            cmd_res = subprocess.call(
-                path, stdout=PIPE, stderr=PIPE, shell=True, encoding="utf8"
-            )
-        except Exception as ex:
-            logger.error(f"This exception has occurred: {ex}")
-        if not cmd_res:
-            logger.info(f"Script executed successfully. (Return code: {cmd_res})")
-=======
     if path is not None:
         if os.path.isfile(path):
             logger.info(f"Running '{path}' as {'pre' if pre else 'post'} script.")
@@ -353,11 +330,6 @@
                 p1.wait()
             except Exception as ex:
                 logger.error(f"This exception has occurred: {ex}")
->>>>>>> d519f2f4
-        else:
-            logger.warning(
-                f"Script returns an error. Check your code! (Return code: {cmd_res})"
-            )
     else:
         logger.error(
             f"File '{path}' not found. Check your spelling. (The start point for relative paths is this: '{os.getcwd()}')."
